# about

# setup

<<<<<<< HEAD
# tests
=======
# Interface definitions for FIM Evaluation Jobs Arguments, Inputs, and Outputs

This interface directory contains a set of yaml files that specifies interfaces for the jobs that make up the HAND FIM evaluation pipeline. The pipeline has been designed as a series of chained jobs that will be run by a batch processing solution. The primary focus of this repo is on describing inputs and outputs of each job and each jobs arguments/parameters. 

Below we give a human readable description of the contents of each yaml file. The descriptions also expand on the anticipated behavior of the jobs for common input and argument combinations. 

## Coordinator (`coordinator`)  
### Description  
The coordinator is the entry point to the evaluation pipeline. It takes a gpkg containing either a polygon or multipolygon geometry and then uses that to run and monitor batch jobs for each step along the evaluation pipeline for all the polygons submitted by the user. 

The current evaluation pipeline is primarily designed to generate HAND FIM extents or depths and then evaluate these against relevant benchmark sources.

### Arguments
- **HAND Version** 
  - The HAND version argument allows the user to specify a specific version of HAND to generate extents for. This argument is required.
- **Benchmark Source** 
  - This is a string that select which source will be used to evaluate HAND against. For example 'ripple-mip' will be used to select FEMA MIP data produced by ripple. This argument is required.
- **Date Range** 
  - Certain Benchmark sources contain flood scenarios that have a time component to them. For example high water mark data is associated with the flood  event associated with a given survey. This argument allows for filtering a Benchmark source to only return benchmark data within a certain date range.
 
### Inputs
- **AOI**
  - This input is a geopackage that must contain either a polygon or multipolygon geometry. For every polygon the coordinator will generate a HAND extent and find benchmark data that lies within the polygon for the source selected by the user. The coordinator will then run all the rest of the jobs described in this repository to generate an evaluation for that polygon. 

## HAND Inundator (`hand_inundator`)
### Description  
- Generates flood extent/depth maps from a HAND REM. This job inundates a *single* hand catchment. It can be configured to return either a depth FIM or an extent FIM.

### Arguments  
- **window_size**
  - Tile processing size (256-4096px). Rasters are processed by tile to limit memory usage. 
- **output_type**
  - Extent (binary) vs Depth (float values)  

### Inputs 
- **catchment**:
  - This input is a JSON file that contains a rating curve every HydroID in a given HAND catchment along with metadata necessary to process the HydroID. It has the following structure:
  ```json
  {
    "hydrotable_entries": {
      "<HydroID>": {
        "stage": [<array_of_stage_values>],
        "discharge_cms": [<array_of_discharge_values>],
        "nwm_feature_id": <integer>,
        "lake_id": <integer>
      }
      // More HydroID entries...
    },
    "raster_pair": {
      "rem_raster_path": "<path_value>",
      "catchment_raster_path": "<path_value>"
    }
  }
  ```
  - The **raster_pair** lists paths to the two rasters that are used to generate the HAND extent.
    - **rem_raster_path**
    - This is a path to a HAND relative elevation tiff for this catchment. This would typically be an s3 path but could be a local filepath as well. 
    - **catchment_raster_path**
    - This is a path to a tiff that helps map every location in the catchment to a rating curve associated with that location. Every pixel is assigned an integer value that reflects the HydroID of the sub-catchment it is in. This value can then be used to look up an associated rating curve in the hydrotable_entries object inside the catchment json. This rating curve is used to interpolate a stage value for a given NWM reach discharge. If the stage value is larger than the HAND value at that pixel then the pixel is marked flooded.
- **flow_scenario**
  - A csv file listing NWM feature_id values and their respective discharges. A stage is obtained for these discharges for each HydroID catchment by using the rating associated with that HydroID.

### Outputs 
- **Inundation Raster**
  - This is a depth or extent raster generated from the HAND data. The format of this raster is specified in `hand_inundator.yml'
---

## Mosaic Maker (`fim_mosaicker`) 
### Description  
This job mosaics flood extents and benchmark raster data from either HAND or benchmark sources using a pixel-wise NAN-MAX selection policy. That is, for all the images being mosaicked if there are overlapping raster pixels then the maximum value of the overlapping rasters at that pixel location is selected. No-Data values are not considered when selecting the maximum (they are treated as Nan) unless all the pixels are No-Data. Rasters can be either depth or extent rasters and the mosaicking policy for overlapping rasters will remain the same. Common input combinations and the behavior of the jobs in those cases are described below.

If vector data is being mosaicked then the behavior will depend on what type of geometry is described by the vector data. The allowed geometries are polygon, multipolygon, point, or multipoint.  

In the case of a polygon or multipolygon geometries they will be treated as only describing an extent. Any point geometries mosaicked with them will be cast to extents. Rasters mosaicked with these geometries will be cast to polygonal extents as well and the final output will a mosaicked polygon, multipolygon, or polygon with adjacent points.

In the case of point or multipoint geometries they can contain either extents or depths in their attributes and will pass through the type of information they are tagged with unless they are being mosaicked with polygon geometries. When a raster is being mosaicked with point geometries, locations where the raster coincide with the point values will be converted to a point geometry by averaging extent or depth pixel values within a buffer of the point location. This value will then be mosaicked with the value described by the overlapping point geometries depth or extent attribute. The raster values that don't coincide with points in the point geometry will be discarded. Additional attributes from the original point geometries will be passed through and returned with the mosaicked geometries.

### Arguments
- **Target Resolution**
  - Required for raster outputs  

### Inputs
- **Files**: 
  - Array of paths to TIFF/GeoJSON/GeoPackage rasters and/or vector files. If a vector is listed in the array then the output will be a vector. 
- **Clipping**
  - Optional GeoJSON boundary to clip the mosaicked output to. This input will always be given in the HAND FIM evaluation pipeline and will describe the ROI being evaluated.

### Outputs 
- **Raster**
  - In the case of raster output, the output will be a single mosaicked raster.
- **Vector** 
  - In the case of vector output, the output will be a single mosaicked vector tiff file.

---

## Agreement Maker (`agreement_maker`) 
### Description  
Creates an agreement map showing where a pair of input data (raster or vector) spatially concur. The job is designed to work with any combination of raster or vector input pairs. The job also works with depth or extent data with the assumption that a given pair will be either both depths or extents. Produces either a continuous  agreement map when the inputs are depths or a categorical agreement map for extents. The output is raster or vector data in EPSG:5070.

Similarly to the mosaicking job geometry inputs and outputs, polygon geometries can only describe extents.

### Arguments  
- **Resolution**
  - Mandatory x/y pixel resolution that is used when outputting rasters  

### Inputs
- **Dataset1/Dataset2**:  
  - Raster or Vector (as geopackage). If a vector must be either a point, multipoint, multipolygon, or polygon geometry.  

- **Mask dictionary**
  - This is an optional json object that is composed of sub-objects that include paths to geopackage of masks to exclude or include in the final produced agreement. The input format is identical to the previous format that was previously used to mask areas over which to evaluate FIM model skill. Each mask geometry can also be buffered by setting a buffer flag to an integer value (with units of meters) in the sub-dictionaries "buffer" key.

  ```json
  mask_dict = {
      "levees": {
          "path": levee_path,
          "buffer": None,
          "operation": "exclude",
      },
      "waterbodies": {
          "path": water_bod_path,
          "buffer": None,
          "operation": "exclude",
      },
  }
  ```
  
### Outputs 
Output is either a single raster or a geopackage of vector information.

- **Raster**
  - See `agreement_maker.yml` for a description of the output raster format.
- **Vector**: 
  - See `agreement_maker.yml` for a description of output vector format. The returned geopackage could have additional attributes that are passed through from the input vector data to the output data. 

---

## Metrics Calculator (`metrics_calculator`) 
### Description  
This job is designed to take an agreement map and calculate summary metrics of the agreement of two FIMs over a given ROI.

### Input  
- **Agreement map**
  - Accepts raster TIFF or geopackage containing point or polygon geometries. The type of agreement map will be surmised by the number and type of data values in the raster or the geometry's attributes. 

### Output  
- **Metrics json**
  - The output will be a json file containing the metrics the user requested. `metrics_calculator.yml` lists a small subset of possible metrics.
---
>>>>>>> cef3d616
<|MERGE_RESOLUTION|>--- conflicted
+++ resolved
@@ -2,156 +2,4 @@
 
 # setup
 
-<<<<<<< HEAD
 # tests
-=======
-# Interface definitions for FIM Evaluation Jobs Arguments, Inputs, and Outputs
-
-This interface directory contains a set of yaml files that specifies interfaces for the jobs that make up the HAND FIM evaluation pipeline. The pipeline has been designed as a series of chained jobs that will be run by a batch processing solution. The primary focus of this repo is on describing inputs and outputs of each job and each jobs arguments/parameters. 
-
-Below we give a human readable description of the contents of each yaml file. The descriptions also expand on the anticipated behavior of the jobs for common input and argument combinations. 
-
-## Coordinator (`coordinator`)  
-### Description  
-The coordinator is the entry point to the evaluation pipeline. It takes a gpkg containing either a polygon or multipolygon geometry and then uses that to run and monitor batch jobs for each step along the evaluation pipeline for all the polygons submitted by the user. 
-
-The current evaluation pipeline is primarily designed to generate HAND FIM extents or depths and then evaluate these against relevant benchmark sources.
-
-### Arguments
-- **HAND Version** 
-  - The HAND version argument allows the user to specify a specific version of HAND to generate extents for. This argument is required.
-- **Benchmark Source** 
-  - This is a string that select which source will be used to evaluate HAND against. For example 'ripple-mip' will be used to select FEMA MIP data produced by ripple. This argument is required.
-- **Date Range** 
-  - Certain Benchmark sources contain flood scenarios that have a time component to them. For example high water mark data is associated with the flood  event associated with a given survey. This argument allows for filtering a Benchmark source to only return benchmark data within a certain date range.
- 
-### Inputs
-- **AOI**
-  - This input is a geopackage that must contain either a polygon or multipolygon geometry. For every polygon the coordinator will generate a HAND extent and find benchmark data that lies within the polygon for the source selected by the user. The coordinator will then run all the rest of the jobs described in this repository to generate an evaluation for that polygon. 
-
-## HAND Inundator (`hand_inundator`)
-### Description  
-- Generates flood extent/depth maps from a HAND REM. This job inundates a *single* hand catchment. It can be configured to return either a depth FIM or an extent FIM.
-
-### Arguments  
-- **window_size**
-  - Tile processing size (256-4096px). Rasters are processed by tile to limit memory usage. 
-- **output_type**
-  - Extent (binary) vs Depth (float values)  
-
-### Inputs 
-- **catchment**:
-  - This input is a JSON file that contains a rating curve every HydroID in a given HAND catchment along with metadata necessary to process the HydroID. It has the following structure:
-  ```json
-  {
-    "hydrotable_entries": {
-      "<HydroID>": {
-        "stage": [<array_of_stage_values>],
-        "discharge_cms": [<array_of_discharge_values>],
-        "nwm_feature_id": <integer>,
-        "lake_id": <integer>
-      }
-      // More HydroID entries...
-    },
-    "raster_pair": {
-      "rem_raster_path": "<path_value>",
-      "catchment_raster_path": "<path_value>"
-    }
-  }
-  ```
-  - The **raster_pair** lists paths to the two rasters that are used to generate the HAND extent.
-    - **rem_raster_path**
-    - This is a path to a HAND relative elevation tiff for this catchment. This would typically be an s3 path but could be a local filepath as well. 
-    - **catchment_raster_path**
-    - This is a path to a tiff that helps map every location in the catchment to a rating curve associated with that location. Every pixel is assigned an integer value that reflects the HydroID of the sub-catchment it is in. This value can then be used to look up an associated rating curve in the hydrotable_entries object inside the catchment json. This rating curve is used to interpolate a stage value for a given NWM reach discharge. If the stage value is larger than the HAND value at that pixel then the pixel is marked flooded.
-- **flow_scenario**
-  - A csv file listing NWM feature_id values and their respective discharges. A stage is obtained for these discharges for each HydroID catchment by using the rating associated with that HydroID.
-
-### Outputs 
-- **Inundation Raster**
-  - This is a depth or extent raster generated from the HAND data. The format of this raster is specified in `hand_inundator.yml'
----
-
-## Mosaic Maker (`fim_mosaicker`) 
-### Description  
-This job mosaics flood extents and benchmark raster data from either HAND or benchmark sources using a pixel-wise NAN-MAX selection policy. That is, for all the images being mosaicked if there are overlapping raster pixels then the maximum value of the overlapping rasters at that pixel location is selected. No-Data values are not considered when selecting the maximum (they are treated as Nan) unless all the pixels are No-Data. Rasters can be either depth or extent rasters and the mosaicking policy for overlapping rasters will remain the same. Common input combinations and the behavior of the jobs in those cases are described below.
-
-If vector data is being mosaicked then the behavior will depend on what type of geometry is described by the vector data. The allowed geometries are polygon, multipolygon, point, or multipoint.  
-
-In the case of a polygon or multipolygon geometries they will be treated as only describing an extent. Any point geometries mosaicked with them will be cast to extents. Rasters mosaicked with these geometries will be cast to polygonal extents as well and the final output will a mosaicked polygon, multipolygon, or polygon with adjacent points.
-
-In the case of point or multipoint geometries they can contain either extents or depths in their attributes and will pass through the type of information they are tagged with unless they are being mosaicked with polygon geometries. When a raster is being mosaicked with point geometries, locations where the raster coincide with the point values will be converted to a point geometry by averaging extent or depth pixel values within a buffer of the point location. This value will then be mosaicked with the value described by the overlapping point geometries depth or extent attribute. The raster values that don't coincide with points in the point geometry will be discarded. Additional attributes from the original point geometries will be passed through and returned with the mosaicked geometries.
-
-### Arguments
-- **Target Resolution**
-  - Required for raster outputs  
-
-### Inputs
-- **Files**: 
-  - Array of paths to TIFF/GeoJSON/GeoPackage rasters and/or vector files. If a vector is listed in the array then the output will be a vector. 
-- **Clipping**
-  - Optional GeoJSON boundary to clip the mosaicked output to. This input will always be given in the HAND FIM evaluation pipeline and will describe the ROI being evaluated.
-
-### Outputs 
-- **Raster**
-  - In the case of raster output, the output will be a single mosaicked raster.
-- **Vector** 
-  - In the case of vector output, the output will be a single mosaicked vector tiff file.
-
----
-
-## Agreement Maker (`agreement_maker`) 
-### Description  
-Creates an agreement map showing where a pair of input data (raster or vector) spatially concur. The job is designed to work with any combination of raster or vector input pairs. The job also works with depth or extent data with the assumption that a given pair will be either both depths or extents. Produces either a continuous  agreement map when the inputs are depths or a categorical agreement map for extents. The output is raster or vector data in EPSG:5070.
-
-Similarly to the mosaicking job geometry inputs and outputs, polygon geometries can only describe extents.
-
-### Arguments  
-- **Resolution**
-  - Mandatory x/y pixel resolution that is used when outputting rasters  
-
-### Inputs
-- **Dataset1/Dataset2**:  
-  - Raster or Vector (as geopackage). If a vector must be either a point, multipoint, multipolygon, or polygon geometry.  
-
-- **Mask dictionary**
-  - This is an optional json object that is composed of sub-objects that include paths to geopackage of masks to exclude or include in the final produced agreement. The input format is identical to the previous format that was previously used to mask areas over which to evaluate FIM model skill. Each mask geometry can also be buffered by setting a buffer flag to an integer value (with units of meters) in the sub-dictionaries "buffer" key.
-
-  ```json
-  mask_dict = {
-      "levees": {
-          "path": levee_path,
-          "buffer": None,
-          "operation": "exclude",
-      },
-      "waterbodies": {
-          "path": water_bod_path,
-          "buffer": None,
-          "operation": "exclude",
-      },
-  }
-  ```
-  
-### Outputs 
-Output is either a single raster or a geopackage of vector information.
-
-- **Raster**
-  - See `agreement_maker.yml` for a description of the output raster format.
-- **Vector**: 
-  - See `agreement_maker.yml` for a description of output vector format. The returned geopackage could have additional attributes that are passed through from the input vector data to the output data. 
-
----
-
-## Metrics Calculator (`metrics_calculator`) 
-### Description  
-This job is designed to take an agreement map and calculate summary metrics of the agreement of two FIMs over a given ROI.
-
-### Input  
-- **Agreement map**
-  - Accepts raster TIFF or geopackage containing point or polygon geometries. The type of agreement map will be surmised by the number and type of data values in the raster or the geometry's attributes. 
-
-### Output  
-- **Metrics json**
-  - The output will be a json file containing the metrics the user requested. `metrics_calculator.yml` lists a small subset of possible metrics.
----
->>>>>>> cef3d616
